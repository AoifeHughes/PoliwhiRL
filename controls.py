--- conflicted
+++ resolved
@@ -20,19 +20,10 @@
         # Initialize PyBoy with the ROM in the temporary directory
         self.pyboy = PyBoy(
             temp_rom_path,
-<<<<<<< HEAD
-            window_scale=1,
-            debug=False,
-            quiet=True,
-        )
-
-        self.pyboy.set_emulation_speed(target_speed=0)
-=======
             debug=False,
             window_type="headless"
         )
 
->>>>>>> 8578c87b
         self.movements = [
             "UP",
             "DOWN",
