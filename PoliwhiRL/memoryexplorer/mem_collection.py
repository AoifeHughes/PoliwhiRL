--- conflicted
+++ resolved
@@ -95,14 +95,8 @@
     else:
         manual_run_id = None
 
-<<<<<<< HEAD
-    print("Press keys to control the game. Press 'q' to quit.")
-
-    while True:
-=======
     for _ in tqdm(range(config.get("episode_length", 1000))):
 
->>>>>>> b23b033e
         if manual_control:
             action = get_sdl_action()
             while action == 0:
