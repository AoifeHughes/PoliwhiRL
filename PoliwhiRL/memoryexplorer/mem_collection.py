--- conflicted
+++ resolved
@@ -34,31 +34,8 @@
                 return -1  # Quit signal
     return 0  # No relevant key pressed
 
-<<<<<<< HEAD
-
-def memory_collector(config):
-    """
-    This function is used to collect memory data from the environment.
-    """
-
-    exported_state_loc = config["export_state_loc"] + f"/manual_explore.pkl"
-
-    manual_control = config["manual_control"]
-    if manual_control:
-        env = Env(config, force_window=True)
-    else:
-        env = Env(config)
-    img = env.reset()
-
-    if os.path.exists(exported_state_loc):
-        env.load_gym_state(exported_state_loc)
-
-    # Connect to the SQLite database
-    conn = sqlite3.connect(config["explore_db_loc"])
-=======
 def setup_database(db_path):
     conn = sqlite3.connect(db_path)
->>>>>>> 38141b72
     cursor = conn.cursor()
     cursor.execute("""
     CREATE TABLE IF NOT EXISTS memory_data (
@@ -80,29 +57,6 @@
         action INTEGER,
         episode_id INTEGER
     )
-<<<<<<< HEAD
-
-    # Create a set to store image hashes (only used for automatic mode)
-    image_hashes = set()
-
-    # Get a new manual_run_id if in manual mode
-    if manual_control:
-        cursor.execute("SELECT MAX(manual_run_id) FROM memory_data")
-        max_run_id = cursor.fetchone()[0]
-        manual_run_id = (max_run_id or 0) + 1
-        print("Press keys to control the game. Press 'q' to quit.")
-    else:
-        manual_run_id = None
-
-    for _ in tqdm(range(config["episode_length"])):
-
-        if manual_control:
-            action = get_sdl_action()
-            while action == 0:
-                action = get_sdl_action()
-            if action == -1:  # Empty string in the action map, use this as quit signal
-                env.save_gym_state(exported_state_loc)
-=======
     """)
     return conn, cursor
 
@@ -119,7 +73,6 @@
             while action == 0:
                 action = get_sdl_action()
             if action == -1:
->>>>>>> 38141b72
                 print("Quitting...")
                 return False
         else:
@@ -135,58 +88,6 @@
         img.save(img_bytes, format="PNG")
         img_bytes = img_bytes.getvalue()
 
-<<<<<<< HEAD
-        # Calculate image hash
-        img_hash = hashlib.md5(img_bytes).hexdigest()
-
-        # Insert the image if it's unique (automatic mode) or always (manual mode)
-        if manual_control or img_hash not in image_hashes:
-            if not manual_control:
-                image_hashes.add(img_hash)
-
-            # Serialize mem_view and ram_view to binary
-            mem_view_binary = io.BytesIO()
-            np.save(mem_view_binary, mem_view, allow_pickle=False)
-            mem_view_binary = mem_view_binary.getvalue()
-
-            ram_view_binary = io.BytesIO()
-            np.save(ram_view_binary, ram_view, allow_pickle=False)
-            ram_view_binary = ram_view_binary.getvalue()
-
-            # Insert the image data and ram_vars into the database
-            cursor.execute(
-                """
-                INSERT INTO memory_data (
-                    image, money, location, X, Y, party_info,
-                    pkdex_seen, pkdex_owned, map_num_loc, mem_view, ram_view,
-                    warp_number, map_bank, is_manual, action, manual_run_id
-                )
-                VALUES (?, ?, ?, ?, ?, ?, ?, ?, ?, ?, ?, ?, ?, ?, ?, ?)
-                """,
-                (
-                    img_bytes,
-                    ram_vars["money"],
-                    ram_vars["location"],
-                    ram_vars["X"],
-                    ram_vars["Y"],
-                    str(ram_vars["party_info"]),
-                    str(ram_vars["pkdex_seen"]),
-                    str(ram_vars["pkdex_owned"]),
-                    str(ram_vars["map_num_loc"]),
-                    mem_view_binary,
-                    ram_view_binary,
-                    ram_vars["warp_number"],
-                    ram_vars["map_bank"],
-                    manual_control,
-                    action,
-                    manual_run_id,
-                ),
-            )
-            conn.commit()
-
-    # Close the database connection
-    conn.close()
-=======
 
 
         mem_view_binary = io.BytesIO()
@@ -239,6 +140,4 @@
                 break
             next_episode_id += 1
 
-    conn.close()
-    env.save_state("emu_files/states/", "exploration.state")
->>>>>>> 38141b72
+    conn.close()