# -*- coding: utf-8 -*-
import torch
import torch.multiprocessing as mp
import json
import os
from collections import deque, defaultdict
from PoliwhiRL.environment import PyBoyEnvironment as Env
from PoliwhiRL.agents.PPO import PPOAgent
from tqdm import tqdm


class MultiAgentPPO:
    def __init__(self, config):
        self.config = config
        self.num_agents = config["ppo_num_agents"]
        self.iterations = config["ppo_iterations"]
        self.total_episodes_run = config["start_episode"]
        self.agents = {}
        self.agent_metrics = defaultdict(dict)

        # Initialize metrics storage for each agent
        for i in range(self.num_agents):
            self.agent_metrics[i] = self._initialize_metrics()

    def _initialize_metrics(self):
        """Initialize empty metrics structure with proper deque sizes"""
        return {
            "episode_rewards": [],
            "episode_lengths": [],
            "episode_losses": [],
            "episode_icm_losses": [],
            "moving_avg_reward": deque(maxlen=100),
            "moving_avg_length": deque(maxlen=100),
            "moving_avg_loss": deque(maxlen=100),
            "moving_avg_icm_loss": deque(maxlen=100),
            "buttons_pressed": deque(maxlen=100),
            "current_episode": 0,  # Add episode counter to metrics
        }

    def average_weights(self, agent_paths, input_shape, action_size):
        """Average the weights of all agents while preserving metrics and episode counts"""
        averaged_agent = PPOAgent(input_shape, action_size, self.config)

        actor_critic_params = []
        icm_params = []
        optimizer_states = []
        scheduler_states = []
        num_episodes = {}
        max_episode_count = 0
        agent_count = 0

        # Collect parameters and track max episode count
        for path in agent_paths:
            try:
                agent = PPOAgent(input_shape, action_size, self.config)
                agent.load_model(path)
                # Load metrics to get episode count
                agent_id = int(path.split("_")[-1])
                metrics = self.load_agent_metrics(agent_id)
                max_episode_count = max(
                    max_episode_count, metrics.get("current_episode", 0)
                )

                agent_count += 1

                actor_critic_params.append(
                    {
                        name: param.data.clone()
                        for name, param in agent.model.actor_critic.named_parameters()
                    }
                )
                icm_params.append(
                    {
                        name: param.data.clone()
                        for name, param in agent.model.icm.icm.named_parameters()
                    }
                )
                optimizer_states.append(agent.model.optimizer.state_dict())
                scheduler_states.append(agent.model.scheduler.state_dict())
                num_episodes[path] = len(metrics["episode_rewards"])
            except Exception as e:
                print(f"Error loading agent from {path}: {e}")
                continue

        if not actor_critic_params:
            raise ValueError("No valid agents found to average")

        # Average parameters while preserving episode count
        self._average_parameters(
            averaged_agent,
            actor_critic_params,
            icm_params,
            optimizer_states,
            scheduler_states,
            agent_count,
        )

        # Set the episode count to the maximum across all agents
        metrics = self._initialize_metrics()
        metrics["current_episode"] = max_episode_count
        averaged_agent.set_episode_data(metrics)

        return averaged_agent, max_episode_count, num_episodes

    def _average_parameters(
        self,
        averaged_agent,
        actor_critic_params,
        icm_params,
        optimizer_states,
        scheduler_states,
        agent_count,
    ):
        """Helper method to average model parameters"""
        # Average actor_critic parameters
        for name in actor_critic_params[0].keys():
            averaged_param = (
                sum(params[name] for params in actor_critic_params) / agent_count
            )
            averaged_agent.model.actor_critic.get_parameter(name).data.copy_(
                averaged_param
            )

        # Average ICM parameters
        for name in icm_params[0].keys():
            averaged_param = sum(params[name] for params in icm_params) / agent_count
            averaged_agent.model.icm.icm.get_parameter(name).data.copy_(averaged_param)

        # Average optimizer state
        averaged_optimizer_state = optimizer_states[0].copy()
        for key in averaged_optimizer_state["state"].keys():
            for param_key in averaged_optimizer_state["state"][key].keys():
                if isinstance(
                    averaged_optimizer_state["state"][key][param_key], torch.Tensor
                ):
                    averaged_optimizer_state["state"][key][param_key] = (
                        sum(
                            state["state"][key][param_key] for state in optimizer_states
                        )
                        / agent_count
                    )
        averaged_agent.model.optimizer.load_state_dict(averaged_optimizer_state)

        # Average scheduler state
        averaged_scheduler_state = scheduler_states[0].copy()
        for key, value in averaged_scheduler_state.items():
            if isinstance(value, torch.Tensor):
                averaged_scheduler_state[key] = (
                    sum(state[key] for state in scheduler_states) / agent_count
                )
        averaged_agent.model.scheduler.load_state_dict(averaged_scheduler_state)

    def save_agent_metrics(self, agent_id, metrics, current_episode=None):
        """Save metrics for each agent separately using JSON"""
        metrics_dir = f"{self.config['results_dir']}/agent_{agent_id}"
        os.makedirs(metrics_dir, exist_ok=True)

        # Update current episode if provided
        if current_episode is not None:
            metrics["current_episode"] = current_episode

        # Update stored metrics
        self.agent_metrics[agent_id] = {
            "episode_rewards": metrics["episode_rewards"],
            "episode_lengths": metrics["episode_lengths"],
            "episode_losses": metrics["episode_losses"],
            "episode_icm_losses": metrics["episode_icm_losses"],
            "moving_avg_reward": deque(metrics["moving_avg_reward"], maxlen=100),
            "moving_avg_length": deque(metrics["moving_avg_length"], maxlen=100),
            "moving_avg_loss": deque(metrics["moving_avg_loss"], maxlen=100),
            "moving_avg_icm_loss": deque(metrics["moving_avg_icm_loss"], maxlen=100),
            "buttons_pressed": deque(metrics["buttons_pressed"], maxlen=100),
            "current_episode": metrics.get("current_episode", 0),
        }

<<<<<<< HEAD
        # Convert deques to lists for JSON serialization
        json_metrics = {
            "episode_rewards": metrics["episode_rewards"],
            "episode_lengths": metrics["episode_lengths"],
            "episode_losses": metrics["episode_losses"],
            "episode_icm_losses": metrics["episode_icm_losses"],
            "moving_avg_reward": list(metrics["moving_avg_reward"]),
            "moving_avg_length": list(metrics["moving_avg_length"]),
            "moving_avg_loss": list(metrics["moving_avg_loss"]),
            "moving_avg_icm_loss": list(metrics["moving_avg_icm_loss"]),
            "buttons_pressed": list(metrics["buttons_pressed"]),
            "current_episode": metrics.get("current_episode", 0),
            "total_episodes": len(metrics["episode_rewards"]),
        }
=======
        for data in all_episode_data:
            for key in combined_data:
                if isinstance(data[key], list):
                    combined_data[key].extend(data[key][len(combined_data[key]) :])
                else:
                    combined_data[key] += data[key]
>>>>>>> f592bf29

        with open(f"{metrics_dir}/metrics.json", "w") as f:
            json.dump(json_metrics, f)

    def load_agent_metrics(self, agent_id):
        """Load metrics for a specific agent"""
        metrics_path = f"{self.config['results_dir']}/agent_{agent_id}/metrics.json"
        try:
            with open(metrics_path, "r") as f:
                json_metrics = json.load(f)

            # Restore metrics with proper deque initialization
            metrics = {
                "episode_rewards": json_metrics["episode_rewards"],
                "episode_lengths": json_metrics["episode_lengths"],
                "episode_losses": json_metrics["episode_losses"],
                "episode_icm_losses": json_metrics["episode_icm_losses"],
                "moving_avg_reward": deque(
                    json_metrics["moving_avg_reward"], maxlen=100
                ),
                "moving_avg_length": deque(
                    json_metrics["moving_avg_length"], maxlen=100
                ),
                "moving_avg_loss": deque(json_metrics["moving_avg_loss"], maxlen=100),
                "moving_avg_icm_loss": deque(
                    json_metrics["moving_avg_icm_loss"], maxlen=100
                ),
                "buttons_pressed": deque(json_metrics["buttons_pressed"], maxlen=100),
                "current_episode": json_metrics.get("current_episode", 0),
            }

            # Update stored metrics
            self.agent_metrics[agent_id] = metrics

            # Update total episodes if available
            if "total_episodes" in json_metrics:
                self.total_episodes_run = max(
                    self.total_episodes_run, json_metrics["total_episodes"]
                )

            return metrics
        except Exception as e:
            print(f"Error loading metrics for agent {agent_id}: {e}")
            return self._initialize_metrics()

    def run_agent(self, i, state_shape, num_actions, checkpoint_path, start_episode):
        """Run training for a single agent with proper episode tracking"""
        try:
            config = self.config.copy()
            config["checkpoint"] = f"{checkpoint_path}/agent_{i}"
            config["record_path"] = f"{self.config['record_path']}/agent_{i}"
            config["export_state_loc"] = f"{self.config['export_state_loc']}/agent_{i}"
            config["results_dir"] = f"{self.config['results_dir']}/agent_{i}"
            agent = PPOAgent(state_shape, num_actions, config)

            # Load existing metrics and update episode count
            existing_metrics = self.load_agent_metrics(i)
            existing_metrics["current_episode"] = start_episode
            agent.set_episode_data(existing_metrics)

            agent.load_model(config["checkpoint"])
            # agent.episode = start_episode

            if config["use_curriculum"]:
                agent.run_curriculum(1, config["N_goals_target"], 600)
            else:
                agent.train_agent()

            # Update and save metrics with current episode count
            metrics = agent.get_episode_data()
            metrics["current_episode"] = start_episode + self.config["num_episodes"]
            self.save_agent_metrics(i, metrics)
            agent.save_model(config["checkpoint"])

        except Exception as e:
            print(f"Error in agent {i}: {e}")
            return None

    def distribute_averaged_weights(self, averaged_agent, agent_paths, num_episodes):
        """Distribute averaged weights to all agents while preserving metrics and episode count"""
        for i, path in enumerate(agent_paths):
            try:
                averaged_agent.episode = num_episodes[path]
                # Load existing metrics before saving
                metrics = self.agent_metrics[i]
                # Update the averaged agent's metrics with the preserved ones
                averaged_agent.set_episode_data(metrics)

                # Save the agent with updated metrics
                averaged_agent.save_model(path)
                self.save_agent_metrics(i, metrics, averaged_agent.episode)
            except Exception as e:
                print(f"Error saving averaged weights to {path}: {e}")

    def train(self):
        """Train multiple agents in parallel with proper episode tracking"""
        env = Env(self.config)
        state_shape = env.output_shape()
        num_actions = env.action_space.n
        checkpoint_path = self.config["checkpoint"]

        for iteration in tqdm(range(self.iterations), desc="Training Iterations"):
            # Run agents in parallel with current episode count
            with mp.Pool(processes=self.num_agents) as pool:
                pool.starmap(
                    self.run_agent,
                    [
                        (
                            i,
                            state_shape,
                            num_actions,
                            checkpoint_path,
                            self.total_episodes_run,
                        )
                        for i in range(self.num_agents)
                    ],
                )

            # Average weights and distribute back to agents
            agent_paths = [
                f"{checkpoint_path}/agent_{i}" for i in range(self.num_agents)
            ]
            averaged_agent, max_episode_count, num_episodes = self.average_weights(
                agent_paths, state_shape, num_actions
            )

            # Update total episodes run
            self.total_episodes_run = max_episode_count + self.config["num_episodes"]

            # Distribute averaged weights while preserving episode count
            self.distribute_averaged_weights(averaged_agent, agent_paths, num_episodes)

            # Print progress if needed
            # self.print_agent_progress(iteration)

        return averaged_agent.model

    def print_agent_progress(self, iteration):
        """Print training progress for each agent"""
        print(f"\nIteration {iteration + 1}/{self.iterations} Summary:")
        for i in range(self.num_agents):
            metrics = self.load_agent_metrics(i)
            if metrics and metrics["episode_rewards"]:
                recent_rewards = metrics["episode_rewards"][-100:]
                avg_reward = sum(recent_rewards) / len(recent_rewards)
                max_reward = max(recent_rewards)
                print(f"Agent {i}:")
                print(f"  Average Reward (last 100 episodes): {avg_reward:.2f}")
                print(f"  Max Reward (last 100 episodes): {max_reward:.2f}")
                print(f"  Total Episodes: {len(metrics['episode_rewards'])}")
                print(f"  Current Episode: {metrics['current_episode']}")

    def get_agent_metrics(self, agent_id):
        """Get metrics for a specific agent"""
        return self.load_agent_metrics(agent_id)

    def get_all_agent_metrics(self):
        """Get metrics for all agents"""
        return {i: self.load_agent_metrics(i) for i in range(self.num_agents)}<|MERGE_RESOLUTION|>--- conflicted
+++ resolved
@@ -173,7 +173,6 @@
             "current_episode": metrics.get("current_episode", 0),
         }
 
-<<<<<<< HEAD
         # Convert deques to lists for JSON serialization
         json_metrics = {
             "episode_rewards": metrics["episode_rewards"],
@@ -188,14 +187,12 @@
             "current_episode": metrics.get("current_episode", 0),
             "total_episodes": len(metrics["episode_rewards"]),
         }
-=======
         for data in all_episode_data:
             for key in combined_data:
                 if isinstance(data[key], list):
                     combined_data[key].extend(data[key][len(combined_data[key]) :])
                 else:
                     combined_data[key] += data[key]
->>>>>>> f592bf29
 
         with open(f"{metrics_dir}/metrics.json", "w") as f:
             json.dump(json_metrics, f)
