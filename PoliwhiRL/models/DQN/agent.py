# -*- coding: utf-8 -*-
import random
import numpy as np
from collections import deque
import torch
import torch.nn as nn
from PoliwhiRL.models.DQN.DQNModel import DeepQNetworkModel
from PoliwhiRL.models.DQN.replay import PrioritizedReplayBuffer
from tqdm import tqdm


class PokemonAgent:
    def __init__(self, input_shape, action_size, config, env):
        self.input_shape = input_shape
        self.action_size = action_size
<<<<<<< HEAD
        self.sequence_length = config['sequence_length']
        self.gamma = config['gamma']
        self.epsilon = config['epsilon_start']
        self.epsilon_end = config['epsilon_end']
        self.epsilon_decay = config['epsilon_decay']
        self.target_update_frequency = config['target_update_frequency']
        self.batch_size = config['batch_size']
        self.record = config['record']
        self.n_goals = config['N_goals_target']
=======
        self.sequence_length = config["sequence_length"]
        self.gamma = config["gamma"]
        self.epsilon = config["epsilon_start"]
        self.epsilon_end = config["epsilon_end"]
        self.epsilon_decay = config["epsilon_decay"]
        self.target_update_frequency = config["target_update_frequency"]
        self.batch_size = config["batch_size"]
>>>>>>> 94cc7ceb
        self.env = env

        self.device = torch.device(config["device"])

        self.model = DeepQNetworkModel(input_shape, action_size).to(self.device)
        self.target_model = DeepQNetworkModel(input_shape, action_size).to(self.device)
        self.target_model.load_state_dict(self.model.state_dict())

        self.optimizer = torch.optim.Adam(
            self.model.parameters(), lr=config["learning_rate"]
        )
        self.loss_fn = nn.SmoothL1Loss()

        self.replay_buffer = PrioritizedReplayBuffer(
            capacity=20000, sequence_length=self.sequence_length
        )
        self.train_between_episodes = True  # New flag to control training timing
        self.steps_since_train = 0
        self.train_frequency = 4  # Train every 4 steps if training during episodes

        # Metrics tracking
        self.episode_rewards = []
        self.episode_losses = []
        self.moving_avg_reward = deque(maxlen=100)
        self.moving_avg_loss = deque(maxlen=100)
        self.epsilons = []

    def train(self, batch_size):
        if len(self.replay_buffer) < batch_size:
            return 0  # Return 0 loss if not enough samples

        (
            states,
            actions,
            rewards,
            next_states,
            dones,
            initial_lstm_states,
            indices,
            weights,
        ) = self.replay_buffer.sample(batch_size)

        # Move everything to the correct device
        states = states.to(self.device)
        actions = actions.to(self.device)
        rewards = rewards.to(self.device)
        next_states = next_states.to(self.device)
        dones = dones.to(self.device)
        initial_lstm_states = (
            initial_lstm_states[0].to(self.device),
            initial_lstm_states[1].to(self.device),
        )
        weights = weights.to(self.device)

        # Initialize loss
        total_loss = 0
        td_errors = []

        # Initialize LSTM states for both current and target networks
        lstm_state = initial_lstm_states
        target_lstm_state = initial_lstm_states

        # Process the sequence step by step
        for t in range(self.sequence_length):
            # Get current Q values
            current_q_values, lstm_state = self.model(states[:, t : t + 1], lstm_state)
            current_q_values = current_q_values.squeeze(1).gather(
                1, actions[:, t : t + 1]
            )

            # Double DQN: get actions from current model
            with torch.no_grad():
                next_q_values, target_lstm_state = self.model(
                    next_states[:, t : t + 1], target_lstm_state
                )
                next_actions = next_q_values.squeeze(1).argmax(1, keepdim=True)

                target_next_q_values, _ = self.target_model(
                    next_states[:, t : t + 1], target_lstm_state
                )
                next_q_values = target_next_q_values.squeeze(1).gather(1, next_actions)

            # Compute target Q values
            target_q_values = (
                rewards[:, t : t + 1]
                + (1 - dones[:, t : t + 1]) * self.gamma * next_q_values
            )

            # Compute TD error for prioritized replay
            td_error = torch.abs(current_q_values - target_q_values).detach()
            td_errors.append(td_error)

            # Compute Huber loss for this step
            loss = self.loss_fn(current_q_values, target_q_values)
            # Compute importance-sampling weighted loss
            loss = (weights * loss).mean()
            total_loss += loss

        # Average loss over sequence
        average_loss = total_loss / self.sequence_length

        # Backpropagate
        self.optimizer.zero_grad()
        average_loss.backward()
        torch.nn.utils.clip_grad_norm_(self.model.parameters(), max_norm=2.0)
        self.optimizer.step()

        # Update priorities
        td_errors = torch.cat(td_errors, dim=1).mean(dim=1).cpu().numpy()
        self.replay_buffer.update_priorities(indices, td_errors)

        return average_loss.item()
<<<<<<< HEAD
    
=======

>>>>>>> 94cc7ceb
    def step(self, state, lstm_state):
        action, new_lstm_state = self.get_action(state, lstm_state)
        next_state, reward, done, _ = self.env.step(action)

        self.replay_buffer.add(state, action, reward, next_state, done, lstm_state)

        self.steps_since_train += 1

        if (
            not self.train_between_episodes
            and self.steps_since_train >= self.train_frequency
        ):
            loss = self.train(self.batch_size)
            self.steps_since_train = 0
            self.episode_losses.append(loss)

        return next_state, reward, done, new_lstm_state

    def run_episode(self):
        state = self.env.reset()
        lstm_state = self.model.init_hidden(batch_size=1)
        episode_reward = 0
        episode_loss = 0
        done = False

        while not done:
            state, reward, done, lstm_state = self.step(state, lstm_state)
            episode_reward += reward

            if self.record:
                self.env.record(f"DQN_{self.n_goals}")
        if self.train_between_episodes:
            loss = self.train(self.batch_size)
            episode_loss = loss

        self.episode_rewards.append(episode_reward)
        self.moving_avg_reward.append(episode_reward)
        if episode_loss > 0:
            self.episode_losses.append(episode_loss)
            self.moving_avg_loss.append(episode_loss)

        self.epsilons.append(self.epsilon)
        self.decay_epsilon()

        return episode_reward, episode_loss

    def get_action(self, state, lstm_state, eval_mode=False):
        if not eval_mode and random.random() < self.epsilon:
            return random.randrange(self.action_size), lstm_state

        state = torch.FloatTensor(state).unsqueeze(0).unsqueeze(0).to(self.device)
        lstm_state = (lstm_state[0].to(self.device), lstm_state[1].to(self.device))
        with torch.no_grad():
            q_values, new_lstm_state = self.model(state, lstm_state)
        return q_values.argmax().item(), (
            new_lstm_state[0].cpu(),
            new_lstm_state[1].cpu(),
        )

    def update_target_model(self):
        self.target_model.load_state_dict(self.model.state_dict())

    def decay_epsilon(self):
        self.epsilon = max(self.epsilon_end, self.epsilon * self.epsilon_decay)

    def train_agent(self, num_episodes):
        for episode in tqdm(range(num_episodes)):
            episode_reward, episode_loss = self.run_episode()

            if episode % 10 == 0:
                avg_reward = np.mean(self.moving_avg_reward)
                avg_loss = np.mean(self.moving_avg_loss) if self.moving_avg_loss else 0
                print(f"Episode: {episode}")
                print(f"Episode Reward: {episode_reward}")
                print(f"Average Reward (last 100 episodes): {avg_reward}")
                print(f"Episode Loss: {episode_loss}")
                print(f"Average Loss (last 100 episodes): {avg_loss}")
                print(f"Epsilon: {self.epsilon}")
                print("--------------------")

            if episode % self.target_update_frequency == 0:
                self.update_target_model()

        self.save_model("pokemon_model_final.pth")
        return self.episode_rewards, self.episode_losses, self.epsilons

    def save_model(self, path):
        torch.save(self.model.state_dict(), path)

    def load_model(self, path):
        self.model.load_state_dict(torch.load(path, weights_only=True))<|MERGE_RESOLUTION|>--- conflicted
+++ resolved
@@ -13,7 +13,6 @@
     def __init__(self, input_shape, action_size, config, env):
         self.input_shape = input_shape
         self.action_size = action_size
-<<<<<<< HEAD
         self.sequence_length = config['sequence_length']
         self.gamma = config['gamma']
         self.epsilon = config['epsilon_start']
@@ -23,15 +22,6 @@
         self.batch_size = config['batch_size']
         self.record = config['record']
         self.n_goals = config['N_goals_target']
-=======
-        self.sequence_length = config["sequence_length"]
-        self.gamma = config["gamma"]
-        self.epsilon = config["epsilon_start"]
-        self.epsilon_end = config["epsilon_end"]
-        self.epsilon_decay = config["epsilon_decay"]
-        self.target_update_frequency = config["target_update_frequency"]
-        self.batch_size = config["batch_size"]
->>>>>>> 94cc7ceb
         self.env = env
 
         self.device = torch.device(config["device"])
@@ -144,11 +134,7 @@
         self.replay_buffer.update_priorities(indices, td_errors)
 
         return average_loss.item()
-<<<<<<< HEAD
     
-=======
-
->>>>>>> 94cc7ceb
     def step(self, state, lstm_state):
         action, new_lstm_state = self.get_action(state, lstm_state)
         next_state, reward, done, _ = self.env.step(action)
