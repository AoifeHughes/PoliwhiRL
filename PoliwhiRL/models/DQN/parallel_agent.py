--- conflicted
+++ resolved
@@ -23,18 +23,7 @@
         self.reward_queues = [Queue() for _ in range(self.num_workers)]
         self.work_queues = [Queue() for _ in range(self.num_workers)]
         for idx in range(self.num_workers):
-<<<<<<< HEAD
             worker = Worker(self.model, self.memory, self.config, idx, self.reward_queues[idx], self.work_queues[idx], record=(True if idx > 0 else False))
-=======
-            worker = Worker(
-                self.model,
-                self.memory,
-                self.config,
-                idx,
-                self.reward_queues[idx],
-                self.work_queues[idx],
-            )
->>>>>>> 029edb3c
             self.workers.append(worker)
 
     def train(self, num_episodes):
@@ -102,13 +91,8 @@
                 self.memory.add(state, action, reward, next_state, done, self.worker_id)
                 state = next_state
                 episode_reward += reward
-<<<<<<< HEAD
                 if self.record:    
                     env.record(self.epsilon, f"dqn{self.worker_id}", 0, reward)
-=======
-
-            # env.record(self.epsilon, f"dqn{self.worker_id}", 0, reward)
->>>>>>> 029edb3c
             self.reward_queue.put(episode_reward)
             self.epsilon = self.epsilon * self.config["epsilon_decay"]
 
