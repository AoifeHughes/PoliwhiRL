--- conflicted
+++ resolved
@@ -65,9 +65,6 @@
         for name, module in self.named_children():
             if isinstance(module, NoisyLinear):
                 module.reset_noise()
-
-<<<<<<< HEAD
-=======
 
 def run(
     rom_path,
@@ -325,5 +322,4 @@
         return checkpoint
     else:
         print(f"Checkpoint file not found: {filename}")
-        return None
->>>>>>> 6c772baf
+        return None