--- conflicted
+++ resolved
@@ -1,166 +1,146 @@
 # -*- coding: utf-8 -*-
+import random
+import torch
+from tqdm import tqdm
 from PoliwhiRL.models.RainbowDQN.utils import (
-    compute_td_error,
     optimize_model,
     save_checkpoint,
+    epsilon_by_frame,
+    store_experience,
+    beta_by_frame,
 )
-from PoliwhiRL.utils.utils import image_to_tensor, plot_best_attempts, document
-from tqdm import tqdm
-from PoliwhiRL.models.RainbowDQN.utils import (
-    beta_by_frame,
-    epsilon_by_frame,
-)
-import random
-import torch
-import numpy as np
+from PoliwhiRL.utils.utils import image_to_tensor, plot_best_attempts
 
 
-def run(
-    start_episode,
-    num_episodes,
-    env,
-    device,
+def run(config, env, policy_net, target_net, optimizer, replay_buffer):
+    frame_idx = config.get("frame_idx", 0)
+    rewards, losses, epsilon_values, _, td_errors = [], [], [], [], []
+    frames_in_loc = {
+        i: 0 for i in range(256)
+    }  # Assuming 256 possible locations, adjust as needed
+
+    for episode in tqdm(
+        range(
+            config.get("start_episode", 0),
+            config.get("start_episode", 0) + config["num_episodes"],
+        )
+    ):
+        state = env.reset()
+        state = image_to_tensor(state, config["device"])
+        total_reward = 0
+        done = False
+
+        while not done:
+            epsilon = epsilon_by_frame(
+                frame_idx,
+                config["epsilon_start"],
+                config["epsilon_final"],
+                config["epsilon_decay"],
+            )
+            epsilon_values.append(epsilon)
+            action, was_random = select_action(state, epsilon, env, policy_net, config)
+            next_state, reward, done = env.step(action)
+
+            next_state = image_to_tensor(next_state, config["device"])
+
+            if not config.get("eval_mode", False):
+                # Store experience using the dedicated function
+                store_experience(
+                    state,
+                    action,
+                    reward,
+                    next_state,
+                    done,
+                    policy_net,
+                    target_net,
+                    replay_buffer,
+                    config,
+                    td_errors,
+                    frame_idx,
+                )
+                beta = beta_by_frame(
+                    frame_idx, config["beta_start"], config["beta_frames"]
+                )
+                # Optimize model after storing experience
+                loss = optimize_model(
+                    beta,
+                    policy_net,
+                    target_net,
+                    replay_buffer,
+                    optimizer,
+                    config["device"],
+                    config["batch_size"],
+                    config["gamma"],
+                )
+                if loss is not None:
+                    losses.append(loss)
+
+                if frame_idx % config["target_update"] == 0:
+                    target_net.load_state_dict(policy_net.state_dict())
+            env.record(epsilon, "rdqn", was_random)
+            state = next_state
+            total_reward += reward
+            frame_idx += 1
+
+        rewards.append(total_reward)
+        if episode % config["checkpoint_interval"] == 0 and episode > 0:
+            save_checkpoint(
+                config,
+                policy_net,
+                target_net,
+                optimizer,
+                replay_buffer,
+                frames_in_loc,
+                rewards,
+                epsilons_by_location=None,
+            )  # epsilons_by_location is not defined in this context
+
+    return losses, rewards, frame_idx
+
+
+def select_action(state, epsilon, env, policy_net, config):
+    if random.random() > epsilon:
+        with torch.no_grad():
+            q_values = policy_net(state.unsqueeze(0).to(config["device"]))
+            action = q_values.max(1)[1].view(1, 1).item()
+    else:
+        action = env.random_move()
+    return action, random.random() > epsilon
+
+
+def post_episode_processing(
+    episode,
+    total_reward,
+    rewards,
+    config,
     policy_net,
     target_net,
     optimizer,
     replay_buffer,
-    checkpoint_path,
-    frame_idx,
-    epsilon_start,
-    epsilon_final,
-    epsilon_decay,
-    beta_start,
-    beta_frames,
-    batch_size,
-    gamma,
-    update_target_every,
-    losses,
-    epsilon_values,
-    beta_values,
-    td_errors,
-    rewards,
-    checkpoint_interval,
-    epsilon_by_location,
     frames_in_loc,
-    scaling_factor,
-    eval_mode=False,
+    epsilons_by_location,
 ):
-    for episode in tqdm(range(start_episode, start_episode + num_episodes)):
-        state = env.reset()
-        if eval_mode:
-            env.set_save_on_reset()
-        state = image_to_tensor(state, device)
+    """
+    Handles logging, checkpointing, and plotting after each episode.
+    """
+    rewards.append(
+        total_reward
+    )  # Assume rewards is a list tracking rewards per episode
 
-        total_reward = 0
-        ep_len = 0
-        while True:
-            local_rewards = []
-            frame_idx += 1
-            frames_in_loc[env.get_current_location()] += 1
-<<<<<<< HEAD
-            was_random = False
+    # Adjust for compatibility with the provided save_checkpoint function
+    if episode % config["checkpoint_interval"] == 0 and episode > 0:
+        save_checkpoint(
+            config=config,
+            policy_net=policy_net,
+            target_net=target_net,
+            optimizer=optimizer,
+            replay_buffer=replay_buffer,
+            frames_in_loc=frames_in_loc,  # Ensure this is tracked throughout the training
+            rewards=rewards,
+            epsilons_by_location=epsilons_by_location,  # Ensure this is properly managed
+            filename=None,  # Optional: Specify a filename or leave None to use default from config
+        )
 
-            epsilon = epsilon_by_frame(
-                frames_in_loc[env.get_current_location()]
-                if epsilon_by_location
-                else frame_idx,
-=======
-            epsilon = epsilon_by_frame_with_reward(
-                (
-                    frames_in_loc[env.get_current_location()]
-                    if epsilon_by_location
-                    else frame_idx
-                ),
->>>>>>> 70998d8a
-                epsilon_start,
-                epsilon_final,
-                epsilon_decay,
-            )
-
-            epsilon_values.append(epsilon)  # Log epsilon value
-            beta = beta_by_frame(
-                (
-                    frames_in_loc[env.get_current_location()]
-                    if epsilon_by_location
-                    else frame_idx
-                ),
-                beta_start,
-                beta_frames,
-            )
-            beta_values.append(beta)  # Log beta value
-            if eval_mode:
-                epsilon = 0
-            if random.random() > epsilon:
-                with torch.no_grad():
-                    state_t = state.unsqueeze(0).to(device)
-                    q_values = policy_net(state_t)
-                    action = q_values.max(1)[1].item()
-            else:
-                action = env.random_move()
-                was_random = True
-            next_state, reward, done = env.step(action)
-            og_action = action
-            og_action = env.action_space_buttons[og_action]
-            local_rewards.append(reward)
-            if eval_mode:
-                if done:
-                    break
-                continue
-            next_state = image_to_tensor(next_state, device)
-            action = torch.tensor([action], device=device)
-            reward = torch.tensor([reward], device=device)
-            done = torch.tensor([done], device=device)
-            td_error = compute_td_error(
-                (state, action, reward, next_state, done),
-                policy_net,
-                target_net,
-                device,
-                gamma,
-            )
-            td_errors.append(td_error)  # Log TD error
-            replay_buffer.add(state, action, reward, next_state, done, error=td_error)
-            state = next_state
-            total_reward += reward.item()
-
-            loss = optimize_model(
-                beta,
-                policy_net,
-                target_net,
-                replay_buffer,
-                optimizer,
-                device,
-                batch_size,
-                gamma,
-            )
-            if loss is not None:
-                losses.append(loss)
-
-            env.record(epsilon, "DoubleDQN", was_random)
-
-            if frame_idx % update_target_every == 0:
-                target_net.load_state_dict(policy_net.state_dict())
-            if done:
-                break
-            ep_len += 1
-        rewards.append(total_reward)
-        if episode % 100 == 0:
-            plot_best_attempts("./results/", "", "RainbowDQN_latest_single", rewards)
-        if episode % checkpoint_interval == 0 and episode > 0:
-            save_checkpoint(
-                {
-                    "episode": episode,
-                    "frame_idx": frame_idx,
-                    "policy_net_state_dict": policy_net.state_dict(),
-                    "target_net_state_dict": target_net.state_dict(),
-                    "optimizer_state_dict": optimizer.state_dict(),
-                    "replay_buffer": replay_buffer.state_dict(),
-                    "frames_in_loc": frames_in_loc,
-                    "rewards": rewards,
-                    "epsilon_by_location": epsilon_by_location,
-                },
-                filename=f"{checkpoint_path.replace('.pth','')}_ep{episode}.pth",
-            )
-
-    env.close()
-
-    return losses, rewards, frame_idx+    # Optionally, plot best attempts periodically
+    if episode % 100 == 0:  # Example interval, adjust as needed
+        plot_best_attempts("./results/", "", "RainbowDQN_latest_single", rewards)