# -*- coding: utf-8 -*-
import os
import shutil
import tempfile
import numpy as np
import cv2
import gymnasium as gym
from gymnasium import spaces
from . import RAM
from PoliwhiRL.utils.utils import document
from .rewards import Rewards
from pyboy import PyBoy



class PyBoyEnvironment(gym.Env):
    def __init__(self, config, force_window=False):
        super().__init__()
        self.config = config
        self.temp_dir = tempfile.mkdtemp()
        self._fitness = 0
        self.steps = 0
        self.episode = -1
        self.button = 0
        self.actions = ["", "a", "b", "left", "right", "up", "down", "start", "select"]
        self.ignored_buttons = config.get("ignored_buttons", ["", "start", "select"])
        self.action_space = spaces.Discrete(len(self.actions))
        self.render = config.get("vision", False)
        self.current_max_steps = config.get("episode_length", 100)

        files_to_copy = [config.get("rom_path"), config.get("state_path")]
        files_to_copy.extend(
            [file for file in config.get("extra_files", []) if os.path.isfile(file)]
        )

        self.check_files_exist(files_to_copy)

        self.paths = [shutil.copy(file, self.temp_dir) for file in files_to_copy]
        self.state_path = self.paths[1]

        self.pyboy = PyBoy(self.paths[0], window="null" if not force_window else "SDL2")


        self.pyboy.set_emulation_speed(0)
        self.ram = RAM.RAMManagement(self.pyboy)
        self.pyboy.set_emulation_speed(0)
        self.reset()

    def check_files_exist(self, files):
        for file in files:
            if not os.path.isfile(file):
                raise FileNotFoundError(f"File {file} not found.")

    def enable_render(self):
        self.render = True

    def handle_action(self, action):
<<<<<<< HEAD
        self.button = self.actions[action]
=======
        self.button = actions[action]
        print(self.button)
        print(self.pyboy.events)
>>>>>>> 92062ddb
        if self.button not in self.ignored_buttons:
            self.pyboy.button(self.button, delay=15)
        self.pyboy.tick(75, self.render)
        self.steps += 1
        self.done = self.steps == self.config.get("episode_length", 100)

    def step(self, action):
        self.handle_action(action)
        self._calculate_fitness()
        observation = (
            self.get_game_area()
            if not self.config.get("vision", False)
            else self.get_screen_image()
        )
        return observation, self._fitness, self.done, False

    def get_game_area(self):
        return self.pyboy.game_area()[:18, :20]

    def get_screen_size(self):
        return self.get_screen_image().shape

    def _calculate_fitness(self):
        self._fitness, reward_done = self.reward_calculator.calculate_reward(
            self.get_RAM_variables(), self.button
        )
        if reward_done:
            self.done = True

    def reset(self):
        self.button = 0
        with open(self.state_path, "rb") as stateFile:
            self.pyboy.load_state(stateFile)
        self.reward_calculator = Rewards(
            location_goals=self.config.get("reward_goals", None),
            pokedex_goals=self.config.get("pokedex_goals", None),
            N_goals_target=self.config.get("N_goals_target", 2),
            max_steps=self.config.get("episode_length", 100),
            break_on_goal=self.config.get("break_on_goal", True),
        )
        self._fitness = 0
        self.handle_action(0)
        observation = (
            self.get_game_area()
            if not self.config.get("vision", False)
            else self.get_screen_image()
        )
        self.steps = 0
        self.episode += 1
        self.render = self.config.get("vision", False)
        self._calculate_fitness()
        return observation

    def close(self):
        self.pyboy.stop()

    def save_state(self, save_path, save_name):
        # create folder if it doesn't exist
        os.makedirs(os.path.dirname(save_path), exist_ok=True)
        with open(save_path + "/" + save_name, "wb") as stateFile:
            self.pyboy.save_state(stateFile)

    def get_RAM_variables(self):
        return self.ram.get_variables()

    def get_screen_image(self, no_resize=False):
        pil_image = self.pyboy.screen.image

        # Convert PIL image to numpy array (this will be in HWC format)
        numpy_image = np.array(pil_image)[:, :, :3]

        use_grayscale = self.config.get("use_grayscale", False)
        scaling_factor = self.config.get("scaling_factor", 1)

        if scaling_factor != 1.0 and not no_resize:
            new_width = int(numpy_image.shape[1] * scaling_factor)
            new_height = int(numpy_image.shape[0] * scaling_factor)
            numpy_image = cv2.resize(
                numpy_image, (new_width, new_height), interpolation=cv2.INTER_AREA
            )

        if use_grayscale:
            numpy_image = cv2.cvtColor(numpy_image, cv2.COLOR_RGB2GRAY)
            numpy_image = np.expand_dims(numpy_image, axis=-1)  # Add channel dimension

        # Convert to CHW format
        if use_grayscale:
            numpy_image = numpy_image.transpose(2, 0, 1)
        else:
            numpy_image = numpy_image.transpose(2, 0, 1)

        return numpy_image.astype(np.uint8)

    def get_pyboy_bg(self):
        return np.array(self.pyboy.tilemap_background[:18, :20])

    def get_pyboy_wnd(self):
        return np.array(self.pyboy.tilemap_window[:18, :20])

    def record(self, fldr):
        document(
            self.episode,
            self.steps,
            self.pyboy.screen.image,
            self.button,
            self._fitness,
            fldr,
        )<|MERGE_RESOLUTION|>--- conflicted
+++ resolved
@@ -55,13 +55,9 @@
         self.render = True
 
     def handle_action(self, action):
-<<<<<<< HEAD
         self.button = self.actions[action]
-=======
-        self.button = actions[action]
         print(self.button)
         print(self.pyboy.events)
->>>>>>> 92062ddb
         if self.button not in self.ignored_buttons:
             self.pyboy.button(self.button, delay=15)
         self.pyboy.tick(75, self.render)
