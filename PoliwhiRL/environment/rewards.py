--- conflicted
+++ resolved
@@ -8,12 +8,8 @@
         self.max_steps = config["episode_length"]
         self.N_goals_target = config["N_goals_target"]
         self.break_on_goal = config["break_on_goal"]
-<<<<<<< HEAD
         self.punish_steps = config["punish_steps"]
         
-=======
-
->>>>>>> 8ac32ec3
         # Simplified reward values
         self.small_reward = 0.1
         self.medium_reward = 0.5
@@ -28,19 +24,11 @@
 
         # Other rewards and penalties
         self.exploration_reward = self.small_reward
-<<<<<<< HEAD
         self.step_penalty = self.small_penalty if self.punish_steps else 0
         self.button_penalty = self.medium_penalty
         self.pokedex_seen_reward = self.medium_reward
         self.pokedex_owned_reward = self.large_reward
         
-=======
-        self.step_penalty = 0  # self.small_penalty
-        self.button_penalty = self.medium_penalty
-        self.pokedex_seen_reward = self.small_reward
-        self.pokedex_owned_reward = self.medium_reward
-
->>>>>>> 8ac32ec3
         # State variables
         self.pokedex_seen = 0
         self.pokedex_owned = 0
