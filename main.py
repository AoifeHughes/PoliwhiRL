--- conflicted
+++ resolved
@@ -17,13 +17,8 @@
         #"./states/battle.state",
     ]
     cpus = (os.cpu_count() - 1) if device == torch.device("cpu") else 1
-<<<<<<< HEAD
     episodes_per_batch = 2 * cpus
     num_episodes = 50 * cpus
-=======
-    episodes_per_batch = 10 * cpus
-    num_episodes = 1000*cpus
->>>>>>> dd9baddb
     nsteps = 3
     batch_size = 32
     explore_mode = False
